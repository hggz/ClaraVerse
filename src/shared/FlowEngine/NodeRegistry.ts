--- conflicted
+++ resolved
@@ -697,7 +697,6 @@
       throw new Error(`API request failed after ${maxRetries} retries: ${lastError?.message || 'Unknown error'}`);
     });
 
-<<<<<<< HEAD
     // Processor Node - Basic data processing and transformation
     this.nodeExecutors.set('processor', (node: FlowNode, inputs: Record<string, any>, context: ExecutionContext) => {
       const operation = node.data.operation || 'passthrough';
@@ -772,7 +771,9 @@
           // Passthrough - just pass the input as output
           const passthroughInput = inputs.input || Object.values(inputs)[0] || inputs;
           return { output: passthroughInput };
-=======
+      }
+    });
+
 
 
     // File Upload Node
@@ -952,7 +953,6 @@
           throw new Error(`Whisper transcription failed: ${error.message}`);
         }
         throw new Error('Whisper transcription failed: Unknown error');
->>>>>>> 5fdee719
       }
     });
   }
